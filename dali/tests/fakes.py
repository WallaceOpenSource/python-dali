--- conflicted
+++ resolved
@@ -17,17 +17,12 @@
     integer in the range 0..255 to indicate responding with an 8-bit
     backward frame.
     """
-<<<<<<< HEAD
-    def __init__(self, shortaddr=None, groups = set(),
-                 devicetypes = [], random_preload=[],
+    def __init__(self, shortaddr=None, groups=set(),
+                 devicetypes=[], random_preload=[],
                  memory_banks=[oem.BANK_1, energy.BANK_202,
-                 energy.BANK_203, energy.BANK_204,
-                 diagnostics.BANK_205, diagnostics.BANK_206,
-                 maintenance.BANK_207]):
-=======
-    def __init__(self, shortaddr=None, groups=set(),
-                 devicetypes=[], random_preload=[]):
->>>>>>> ae4204d3
+                               energy.BANK_203, energy.BANK_204,
+                               diagnostics.BANK_205, diagnostics.BANK_206,
+                               maintenance.BANK_207]):
         self.shortaddr = shortaddr
         self.scenes = [255] * 16
         self.groups = set(groups)
